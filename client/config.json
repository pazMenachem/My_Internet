{
    "network": {
        "host": "127.0.0.1",
        "port": 65432,
        "receive_buffer_size": 1024
    },
<<<<<<< HEAD
    "blocked_domains": {
        "example.com": true,
        "ads.example.com": true,
        "fxp.co.il": true,
        "test.com": true,
        "e.com": true,
        "fxp.com": true
    },
    "settings": {
        "ad_block": "on",
        "adult_block": "on"
    },
=======
>>>>>>> 8e3b20bd
    "logging": {
        "level": "INFO",
        "log_dir": "client_logs"
    }
}<|MERGE_RESOLUTION|>--- conflicted
+++ resolved
@@ -4,21 +4,6 @@
         "port": 65432,
         "receive_buffer_size": 1024
     },
-<<<<<<< HEAD
-    "blocked_domains": {
-        "example.com": true,
-        "ads.example.com": true,
-        "fxp.co.il": true,
-        "test.com": true,
-        "e.com": true,
-        "fxp.com": true
-    },
-    "settings": {
-        "ad_block": "on",
-        "adult_block": "on"
-    },
-=======
->>>>>>> 8e3b20bd
     "logging": {
         "level": "INFO",
         "log_dir": "client_logs"
