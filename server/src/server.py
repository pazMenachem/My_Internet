--- conflicted
+++ resolved
@@ -35,22 +35,8 @@
                     conn.settimeout(1.0)
                     
                     try:
-<<<<<<< HEAD
-                        request_data = json.loads(data.decode())
-                        response = self.request_factory.handle_request(request_data)
-                        conn.send(json.dumps(response).encode() + b'\n')
-
-                    except json.JSONDecodeError:
-                        conn.send(json.dumps({
-                            'status': 'error',
-                            'message': 'Invalid JSON format'
-                        }).encode() + b'\n')
-
-                    except Exception as e:
-=======
                         # Send initial domain list
                         domains = self.db_manager.get_blocked_domains()
->>>>>>> cc9c70b7
                         conn.send(json.dumps({
                             'type': 'domain_list',
                             'domains': domains
